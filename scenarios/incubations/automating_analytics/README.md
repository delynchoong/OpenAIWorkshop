--- conflicted
+++ resolved
@@ -43,11 +43,7 @@
 We assume that your GPT-4 and CHATGPT deployments are in the same Azure Open AI resource.
 ## Install the application locally 
 1. Clone the repo (e.g. ```git clone https://github.com/microsoft/OpenAIWorkshop.git``` or download). Then navigate to ```cd scenarios/incubations/automating_analytics```
-<<<<<<< HEAD
-2. (Optional) Provide settings for Open AI and Database.You can either create a `secrets.env` file in the root of this folder (scenarios/natural_language_query/streamlit) as below or do it using the app's UI later on. 
-=======
 2. (Optional) Provide settings for Open AI and Database.You can either create a `secrets.env` file in the root of this folder (scenarios/incubations/automating_analytics) as below or do it using the app's UI later on. 
->>>>>>> e123818e
     - Option 1: use built-in SQLITE. Then you don't need to install SQL Server.
         ```txt
         AZURE_OPENAI_API_KEY="9999999999999999999999999"
