import streamlit as st
import os
import pandas as pd
import sys
sys.path.append('../')
from analyze_v2 import AnalyzeGPT
import openai
import streamlit as st  

from dotenv import load_dotenv

from pathlib import Path  # Python 3.6+ only
<<<<<<< HEAD
=======
env_path = Path('.') / 'secrets.env'
load_dotenv(dotenv_path=env_path)

st.set_page_config(layout="wide")

st.sidebar.title('Data Analysis Assistant')
>>>>>>> 12820a98

faq =["Is that true that top 20% customers generate 80% revenue in 2013?",
      "Which stock items have most seasonality in sales quantity in 2013?", 
      "Which customers are most likely to churn?churn means they have not purchased anything in the last 6 months",
      "show me the revenue trends over the years by sales territory",
      "which brands have the highest revenue by city?",
      "which brands have slowing revenue trend by city in 2013?"
      ]
tables_structure="""
    - Fact.Order(Order_Key(PK),City_Key(FK),Customer_Key(FK),Stock_Item_Key(FK),Order_Date_Key(FK),Picked_Date_Key(FK),Salesperson_Key(FK),Picker_Key(FK),WWI_Order_ID,WWI_Backorder_ID,Description,Package,Quantity,Unit_Price,Tax_Rate,Total_Excluding_Tax,Tax_Amount,Total_Including_Tax,Lineage_Key)
    - Fact.Purchase(Purchase_Key(PK),Date_Key(FK),Supplier_Key(FK),Stock_Item_Key(FK),WWI_Purchase_Order_ID,Ordered_Outers,Ordered_Quantity,Received_Outers,Package,Is_Order_Finalized,Lineage_Key)
    - Fact.Sale(Sale_Key(PK),City_Key(FK),Customer_Key(FK),Bill_To_Customer_Key(FK),Stock_Item_Key(FK),Invoice_Date_Key(FK),Delivery_Date_Key(FK),Salesperson_Key(FK),WWI_Invoice_ID,Description,Package,Quantity,Unit_Price,Tax_Rate,Total_Excluding_Tax,Tax_Amount,Profit,Total_Including_Tax,Total_Dry_Items,Total_Chiller_Items,Lineage_Key)
    - Dimension.City(City_Key(PK),WWI_City_ID,City,State_Province,Country,Continent,Sales_Territory,Region,Subregion,Location,Latest_Recorded_Population,Valid_From,Valid_To,Lineage_Key)
    - Dimension.Customer(Customer_Key(PK),WWI_Customer_ID,Customer,Bill_To_Customer,Category,Buying_Group,Primary_Contact,Postal_Code,Valid_From,Valid_To,Lineage_Key)
    - Dimension.Date(Date(PK),Day_Number,Day,Month,Short_Month,Calendar_Month_Number,Calendar_Month_Label,Calendar_Year,Calendar_Year_Label,Fiscal_Month_Number,Fiscal_Month_Label,Fiscal_Year,Fiscal_Year_Label,ISO_Week_Number)
    - Dimension.Stock_Item(Stock_Item_Key(PK),WWI_Stock_Item_ID,Stock_Item,Color,Selling_Package,Buying_Package,Brand,Size,Lead_Time_Days,Quantity_Per_Outer,Is_Chiller_Stock,Barcode,Tax_Rate,Unit_Price,Recommended_Retail_Price,Typical_Weight_Per_Unit,Photo,Valid_From,Valid_To,Lineage_Key)
    - Dimension.Supplier(Supplier_Key(PK),WWI_Supplier_ID,Supplier,Category,Primary_Contact,Supplier_Reference,Payment_Days,Postal_Code,Valid_From,Valid_To,Lineage_Key)
"""

system_message="""
You are a smart AI assistant to help answer marketing analysis questions by querying data from Microsoft SQL Server Database and visualizing data with plotly. 
In the examples below, questions are broken down into one or several  parts to be analyzed and eventually to answer the main question.
The action after each thought can be a data query and data visualization code or it can be final answer. 
Query syntax must be compliant with Microsoft Transact-SQL specification.
"""

few_shot_examples="""
<<Examples to follow:>>
Question: Show me top 3 best selling products in 2013
Thought 1: I need to query revenue for each month in 2013 for top 3 customers from Fact.Sales table and join with Dimension.Customer to get customer information and join with Dimension.Date to get time information. Then I need to group data by month and customer and sort data by revenue. Finally, I need to visualize data using line chart to show monthly revenue trends for each customer.
Action 1: ```SQL\nSELECT   \nc.Customer,   \nd.Calendar_Month_Label,   \nSUM(s.Total_Including_Tax) AS Revenue   \nFROM   \nFact.Sale s   \nJOIN Dimension.Customer c ON s.Customer_Key = c.Customer_Key   \nJOIN Dimension.Date d ON s.Invoice_Date_Key = d.Date   \nWHERE   \nd.Calendar_Year = 2013   \nGROUP BY   \nc.Customer,   \nd.Calendar_Month_Label,   \nd.Calendar_Month_Number   \nHAVING   \nc.Customer IN (  \nSELECT TOP 3   \nc.Customer   \nFROM   \nFact.Sale s   \nJOIN Dimension.Customer c ON s.Customer_Key = c.Customer_Key   \nJOIN Dimension.Date d ON s.Invoice_Date_Key = d.Date   \nWHERE   \nd.Calendar_Year = 2013   \nGROUP BY   \nc.Customer   \nORDER BY   \nSUM(s.Total_Including_Tax) DESC  \n)   \nORDER BY   \nc.Customer ASC,   \nd.Calendar_Month_Number ASC```, ```Python\nimport plotly.express as px\n\ndef visualize_data(sql_result_df):\n    fig=px.line(sql_result_df, x='Calendar_Month_Label', y='Revenue', color='Customer', title='Monthly Revenue Trends in 2013 for Top 3 Customers')\n    return fig\n```
Observation 1: Region                                      Stock_Item Total_Sales
0    Americas  "The Gu" red shirt XML tag t-shirt (Black) 3XL  1433516.40
1    Americas  "The Gu" red shirt XML tag t-shirt (Black) 3XS  1395759.60
Thought 2: The result answers the question
Action 2: Answer[The result is provided]

Question: Does 20% customer account for 80% of sales?
Thought 1: I need to determine the total sales generated by the company. 
Action 1: ```SQL\nSELECT\nSUM(Total_Including_Tax) AS Total_Revenue\nFROM\nFact.Sale```
Observation 1: 198043439.45
Thought 2: I now need to calculate the total sales for the top 20% of customers.
Action 2: ```SQL\nWITH CustomerSales AS (  \nSELECT   \nc.Customer_Key,   \nSUM(Total_Including_Tax) AS Total_Revenue  \nFROM   \nFact.Sale s  \nJOIN\nDimension.Customer c ON s.Customer_Key = c.Customer_Key  \nGROUP BY   \nc.Customer_Key  \n),   \nTopCustomers AS (  \nSELECT   \ncs.Customer_Key   \nFROM   \nCustomerSales cs   \nWHERE   \ncs.Total_Revenue >= (  \nSELECT   \nTOP 1 PERCENTILE_CONT(0.2) WITHIN GROUP\n(ORDER BY Total_Revenue DESC) OVER ()   \nFROM   \nCustomerSales  \n)  \n)   \nSELECT   \nSUM(s.Total_Including_Tax) AS Top_Revenue   \nFROM   \nFact.Sale s   \nWHERE   \ns.Customer_Key IN (  \nSELECT   \nCustomer_Key   \nFROM   \nTopCustomers)  ```
Observation 2: 102904875.68
Thought 3: Now I need to divide the sales of top 20% customers by total sales
Action 3: ```SQL\nSELECT\n102904875.68 / 198043439.45 AS Result```
Observation 3: 0.51960759702913
Thought 4: Result came back and it is less than 80% so top 20% customers do not account for 80% of sales
Action 4: Answer[No, top 20% customers do not account for 80% of sales]

"""
env_path = Path('.') / 'secrets.env'
load_dotenv(dotenv_path=env_path)

# Check if secrets.env exists and if not error out
if not os.path.exists("secrets.env"):
    print("Missing secrets.env file with environment variables. Please create one and try again. See README.md for more details")
    exit(1)

# NOTE: You need to create a secret.env file to run this in the same folder with these variables
openai.api_type = "azure"
openai.api_key = os.environ.get("AZURE_OPENAI_API_KEY","OpenAPIKeyMissing")
openai.api_base = os.environ.get("AZURE_OPENAI_ENDPOINT","OpenAPIEndpointMissing")
openai.api_version = "2023-03-15-preview" 
max_response_tokens = 1250
token_limit= 4096
gpt_deployment=os.environ.get("AZURE_OPENAI_DEPLOYMENT_NAME","gpt-35-turbo")
database=os.environ.get("SQL_DATABASE","WorldWideImportersDW")
dbserver=os.environ.get("SQL_SERVER","someazureresource.database.windows.net")
db_user=os.environ.get("SQL_USER","MissingSQLUser")
db_password= os.environ.get("SQL_PASSWORD","MissingSQLPassword")

analyzer = AnalyzeGPT(tables_structure, system_message, few_shot_examples, gpt_deployment,max_response_tokens,token_limit,database,dbserver,db_user, db_password)

st.sidebar.title('Data Analysis Assistant')

col1, col2  = st.columns((3,1)) 
with st.sidebar:
    option = st.selectbox('FAQs',faq)
    question = st.text_area("Ask me a  question on churn", option)
    if st.button("Submit"):  
        # Call the execute_query function with the user's question 
        analyzer.run(question, col1)<|MERGE_RESOLUTION|>--- conflicted
+++ resolved
@@ -10,15 +10,6 @@
 from dotenv import load_dotenv
 
 from pathlib import Path  # Python 3.6+ only
-<<<<<<< HEAD
-=======
-env_path = Path('.') / 'secrets.env'
-load_dotenv(dotenv_path=env_path)
-
-st.set_page_config(layout="wide")
-
-st.sidebar.title('Data Analysis Assistant')
->>>>>>> 12820a98
 
 faq =["Is that true that top 20% customers generate 80% revenue in 2013?",
       "Which stock items have most seasonality in sales quantity in 2013?", 
