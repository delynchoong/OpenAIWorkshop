# Build Open AI pipeline to ingest batch data, perform intelligent operations and insert into Synapse
### Summary

<<<<<<< HEAD
This scenario allows use cases to use OpenAI to summarize and analyze customer service call logs. 
=======
This scenario allows uses OpenAI to summarize and analyze customer service call logs for the ficticious company, Contoso. The data is ingested into a blob storage account, and then processed by an Azure Function. The Azure Function will return the customer sentiment, product offering the conversation was about, the topic of the call, as well as a summary of the call. These results are written into a separate desginated location in the Blob Storage. From there, Synapse Analytics is utilized to pull in the newly cleansed data to create a table that can be queried in order to derive further insights. 
>>>>>>> c9fa2eb2

### Architecture Diagram

![](../../documents/media/batcharch.png)

Call logs are uploaded to a designated location in Blob Storage. This upload will trigger the Azure Function which utilzies the [Azure OpenAI Service](https://azure.microsoft.com/en-us/products/cognitive-services/openai-service/) for summarization, sentiment analysis, product offering the conversation was about, the topic of the call, as well as a summary of the call. These results are written into a separate desginated location in the Blob Storage. From there, Synapse Analytics is utilized to pull in the newly cleansed data to create a table that can be queried in order to derive further insights. 

### Deployment

## Step 1. Blob storage and Azure Function app deployment
[![Deploy to Azure](https://aka.ms/deploytoazurebutton)](https://portal.azure.com/#create/Microsoft.Template/uri/https%3A%2F%2Fraw.githubusercontent.com%2Fmicrosoft%2FOpenAIWorkshop%2Fnicole-dev%2Fscenarios%2Fopenai_batch_pipeline%2Fdeploy%2Fazuredeploy.json)

**Please Note:** Azure Open AI must be provisioned with one of the models being deployed. 

**OPENAI_API_KEY** and **OPENAI_RESOURCE_ENDPOINT** can be found by naviagting to Azure OpenAI service in the Azure portal 

<img width="821" alt="image" src="https://user-images.githubusercontent.com/123749010/224167487-4f9e5365-b8d7-4678-bcfd-2948ac570df3.png">

**OPENAI_MODEL_NAME** can be found in the Azure OpenAI studio under the deplyment section

<img width="707" alt="image" src="https://user-images.githubusercontent.com/123749010/224169094-7ae29ad6-713c-4c53-a58f-b8f8a07556ff.png">

## Step 2. Ingest Data to Storage created in step 1

a. Launch Azure Cloud Shell
<img width="870" alt="image" src="https://user-images.githubusercontent.com/123749010/224067489-e2c44741-f154-4a98-82bd-544299cbfbbf.png">

b. In the Cloud Shell run below commands
```bash 
    git clone https://github.com/microsoft/OpenAIWorkshop.git
    cd OpenAIWorkshop/scenarios/openai_batch_pipeline/document_generation
    conda env create -f conda.yaml
    conda activate document-generation
```

```bash 
    python upload_docs.py --conn_string "<CONNECTION_STRING>"
```
**Please Note:** CONNECTION_STRING can be found by navigating to storage account  created in Step 1 in the Azure portal. 

<img width="839" alt="image" src="https://user-images.githubusercontent.com/123749010/224180217-274f74cd-1a95-4b42-8b4e-96ae9d9a5a99.png">


## Step 3. Set up Synapse Workspace
- Create a Synapse workspace, provide the details and click 'Review + Create'

    ![](../../documents/media/synapse_create.png)

    - Under SQL pools –> click New and create new dedicated SQL pool. This will take few minutes.

    ![](../../documents/media/synapsesqlpool.png)

 - After the SQL Pool is created, create the target table by running the following query:
    ```bash 
        CREATE TABLE [dbo].[cs_detail]
    (
        interaction_summary varchar(2000),
        sentiment varchar(50),
        topic varchar(50),
        product varchar(50),
        filename varchar(100),
        load_date date
    )
    ```
    ![](../../documents/media/target.png)

    - Create linked services for source and target. For this case you need to create one for the json files in data lake and other for Synapse SQL DB.

    ![](../../documents/media/linkedservices.png)

 - Create a dataflow to ingest the data from datalake into Synapse SQL. Provide the connection details (linked services created in the above step) for source and sink. 

    ![](../../documents/media/dataflow.png)

    - Create a pipeline to trigger the ingestion.

    ![](../../documents/media/pipeline.png)

    - Trigger the run and query the target table after successful completion of the pipeline.

    ![](../../documents/media/pipelinerun.png)


## Step 4. Test

Now that the data is in the target table it is available for usage by running SQL queries against it, or connecting PowerBI and creating visualizations.

<|MERGE_RESOLUTION|>--- conflicted
+++ resolved
@@ -1,95 +1,91 @@
-# Build Open AI pipeline to ingest batch data, perform intelligent operations and insert into Synapse
-### Summary
-
-<<<<<<< HEAD
-This scenario allows use cases to use OpenAI to summarize and analyze customer service call logs. 
-=======
-This scenario allows uses OpenAI to summarize and analyze customer service call logs for the ficticious company, Contoso. The data is ingested into a blob storage account, and then processed by an Azure Function. The Azure Function will return the customer sentiment, product offering the conversation was about, the topic of the call, as well as a summary of the call. These results are written into a separate desginated location in the Blob Storage. From there, Synapse Analytics is utilized to pull in the newly cleansed data to create a table that can be queried in order to derive further insights. 
->>>>>>> c9fa2eb2
-
-### Architecture Diagram
-
-![](../../documents/media/batcharch.png)
-
-Call logs are uploaded to a designated location in Blob Storage. This upload will trigger the Azure Function which utilzies the [Azure OpenAI Service](https://azure.microsoft.com/en-us/products/cognitive-services/openai-service/) for summarization, sentiment analysis, product offering the conversation was about, the topic of the call, as well as a summary of the call. These results are written into a separate desginated location in the Blob Storage. From there, Synapse Analytics is utilized to pull in the newly cleansed data to create a table that can be queried in order to derive further insights. 
-
-### Deployment
-
-## Step 1. Blob storage and Azure Function app deployment
-[![Deploy to Azure](https://aka.ms/deploytoazurebutton)](https://portal.azure.com/#create/Microsoft.Template/uri/https%3A%2F%2Fraw.githubusercontent.com%2Fmicrosoft%2FOpenAIWorkshop%2Fnicole-dev%2Fscenarios%2Fopenai_batch_pipeline%2Fdeploy%2Fazuredeploy.json)
-
-**Please Note:** Azure Open AI must be provisioned with one of the models being deployed. 
-
-**OPENAI_API_KEY** and **OPENAI_RESOURCE_ENDPOINT** can be found by naviagting to Azure OpenAI service in the Azure portal 
-
-<img width="821" alt="image" src="https://user-images.githubusercontent.com/123749010/224167487-4f9e5365-b8d7-4678-bcfd-2948ac570df3.png">
-
-**OPENAI_MODEL_NAME** can be found in the Azure OpenAI studio under the deplyment section
-
-<img width="707" alt="image" src="https://user-images.githubusercontent.com/123749010/224169094-7ae29ad6-713c-4c53-a58f-b8f8a07556ff.png">
-
-## Step 2. Ingest Data to Storage created in step 1
-
-a. Launch Azure Cloud Shell
-<img width="870" alt="image" src="https://user-images.githubusercontent.com/123749010/224067489-e2c44741-f154-4a98-82bd-544299cbfbbf.png">
-
-b. In the Cloud Shell run below commands
-```bash 
-    git clone https://github.com/microsoft/OpenAIWorkshop.git
-    cd OpenAIWorkshop/scenarios/openai_batch_pipeline/document_generation
-    conda env create -f conda.yaml
-    conda activate document-generation
-```
-
-```bash 
-    python upload_docs.py --conn_string "<CONNECTION_STRING>"
-```
-**Please Note:** CONNECTION_STRING can be found by navigating to storage account  created in Step 1 in the Azure portal. 
-
-<img width="839" alt="image" src="https://user-images.githubusercontent.com/123749010/224180217-274f74cd-1a95-4b42-8b4e-96ae9d9a5a99.png">
-
-
-## Step 3. Set up Synapse Workspace
-- Create a Synapse workspace, provide the details and click 'Review + Create'
-
-    ![](../../documents/media/synapse_create.png)
-
-    - Under SQL pools –> click New and create new dedicated SQL pool. This will take few minutes.
-
-    ![](../../documents/media/synapsesqlpool.png)
-
- - After the SQL Pool is created, create the target table by running the following query:
-    ```bash 
-        CREATE TABLE [dbo].[cs_detail]
-    (
-        interaction_summary varchar(2000),
-        sentiment varchar(50),
-        topic varchar(50),
-        product varchar(50),
-        filename varchar(100),
-        load_date date
-    )
-    ```
-    ![](../../documents/media/target.png)
-
-    - Create linked services for source and target. For this case you need to create one for the json files in data lake and other for Synapse SQL DB.
-
-    ![](../../documents/media/linkedservices.png)
-
- - Create a dataflow to ingest the data from datalake into Synapse SQL. Provide the connection details (linked services created in the above step) for source and sink. 
-
-    ![](../../documents/media/dataflow.png)
-
-    - Create a pipeline to trigger the ingestion.
-
-    ![](../../documents/media/pipeline.png)
-
-    - Trigger the run and query the target table after successful completion of the pipeline.
-
-    ![](../../documents/media/pipelinerun.png)
-
-
-## Step 4. Test
-
-Now that the data is in the target table it is available for usage by running SQL queries against it, or connecting PowerBI and creating visualizations.
-
+# Build Open AI pipeline to ingest batch data, perform intelligent operations and insert into Synapse
+### Summary
+
+This scenario allows uses OpenAI to summarize and analyze customer service call logs for the ficticious company, Contoso. The data is ingested into a blob storage account, and then processed by an Azure Function. The Azure Function will return the customer sentiment, product offering the conversation was about, the topic of the call, as well as a summary of the call. These results are written into a separate desginated location in the Blob Storage. From there, Synapse Analytics is utilized to pull in the newly cleansed data to create a table that can be queried in order to derive further insights. 
+
+### Architecture Diagram
+
+![](../../documents/media/batcharch.png)
+
+Call logs are uploaded to a designated location in Blob Storage. This upload will trigger the Azure Function which utilzies the [Azure OpenAI Service](https://azure.microsoft.com/en-us/products/cognitive-services/openai-service/) for summarization, sentiment analysis, product offering the conversation was about, the topic of the call, as well as a summary of the call. These results are written into a separate desginated location in the Blob Storage. From there, Synapse Analytics is utilized to pull in the newly cleansed data to create a table that can be queried in order to derive further insights. 
+
+### Deployment
+
+## Step 1. Blob storage and Azure Function app deployment
+[![Deploy to Azure](https://aka.ms/deploytoazurebutton)](https://portal.azure.com/#create/Microsoft.Template/uri/https%3A%2F%2Fraw.githubusercontent.com%2Fmicrosoft%2FOpenAIWorkshop%2Fnicole-dev%2Fscenarios%2Fopenai_batch_pipeline%2Fdeploy%2Fazuredeploy.json)
+
+**Please Note:** Azure Open AI must be provisioned with one of the models being deployed. 
+
+**OPENAI_API_KEY** and **OPENAI_RESOURCE_ENDPOINT** can be found by naviagting to Azure OpenAI service in the Azure portal 
+
+<img width="821" alt="image" src="https://user-images.githubusercontent.com/123749010/224167487-4f9e5365-b8d7-4678-bcfd-2948ac570df3.png">
+
+**OPENAI_MODEL_NAME** can be found in the Azure OpenAI studio under the deplyment section
+
+<img width="707" alt="image" src="https://user-images.githubusercontent.com/123749010/224169094-7ae29ad6-713c-4c53-a58f-b8f8a07556ff.png">
+
+## Step 2. Ingest Data to Storage created in step 1
+
+a. Launch Azure Cloud Shell
+<img width="870" alt="image" src="https://user-images.githubusercontent.com/123749010/224067489-e2c44741-f154-4a98-82bd-544299cbfbbf.png">
+
+b. In the Cloud Shell run below commands
+```bash 
+    git clone https://github.com/microsoft/OpenAIWorkshop.git
+    cd OpenAIWorkshop/scenarios/openai_batch_pipeline/document_generation
+    conda env create -f conda.yaml
+    conda activate document-generation
+```
+
+```bash 
+    python upload_docs.py --conn_string "<CONNECTION_STRING>"
+```
+**Please Note:** CONNECTION_STRING can be found by navigating to storage account  created in Step 1 in the Azure portal. 
+
+<img width="839" alt="image" src="https://user-images.githubusercontent.com/123749010/224180217-274f74cd-1a95-4b42-8b4e-96ae9d9a5a99.png">
+
+
+## Step 3. Set up Synapse Workspace
+- Create a Synapse workspace, provide the details and click 'Review + Create'
+
+    ![](../../documents/media/synapse_create.png)
+
+    - Under SQL pools –> click New and create new dedicated SQL pool. This will take few minutes.
+
+    ![](../../documents/media/synapsesqlpool.png)
+
+ - After the SQL Pool is created, create the target table by running the following query:
+    ```bash 
+        CREATE TABLE [dbo].[cs_detail]
+    (
+        interaction_summary varchar(2000),
+        sentiment varchar(50),
+        topic varchar(50),
+        product varchar(50),
+        filename varchar(100),
+        load_date date
+    )
+    ```
+    ![](../../documents/media/target.png)
+
+    - Create linked services for source and target. For this case you need to create one for the json files in data lake and other for Synapse SQL DB.
+
+    ![](../../documents/media/linkedservices.png)
+
+ - Create a dataflow to ingest the data from datalake into Synapse SQL. Provide the connection details (linked services created in the above step) for source and sink. 
+
+    ![](../../documents/media/dataflow.png)
+
+    - Create a pipeline to trigger the ingestion.
+
+    ![](../../documents/media/pipeline.png)
+
+    - Trigger the run and query the target table after successful completion of the pipeline.
+
+    ![](../../documents/media/pipelinerun.png)
+
+
+## Step 4. Test
+
+Now that the data is in the target table it is available for usage by running SQL queries against it, or connecting PowerBI and creating visualizations.
+